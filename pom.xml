<?xml version="1.0" encoding="UTF-8"?>
<!--
/////////////////////////////////////////////////////////////////////////////////////////////////////////////////
//
// © 2011-2022 Telenav, Inc.
// Licensed under Apache License, Version 2.0
//
/////////////////////////////////////////////////////////////////////////////////////////////////////////////////
-->
<project
     xmlns="http://maven.apache.org/POM/4.0.0"
     xmlns:xsi="http://www.w3.org/2001/XMLSchema-instance"
     xsi:schemaLocation="http://maven.apache.org/POM/4.0.0 http://maven.apache.org/xsd/maven-4.0.0.xsd">

    <modelVersion>4.0.0</modelVersion>

    <parent>
        <groupId>com.telenav</groupId>
        <artifactId>telenav-superpom</artifactId>
<<<<<<< HEAD
        <version>1.5.1-SNAPSHOT</version>
        <relativePath/>
=======
        <version>1.6.0</version>
>>>>>>> 4b6d034e
    </parent>

    <groupId>com.telenav.cactus</groupId>
    <artifactId>cactus-build</artifactId>
    <version>1.5.1-SNAPSHOT</version>

    <packaging>pom</packaging>

    <!-- Project -->

    <description>
        The cactus-build project generates build metadata consumed by KivaKit and
        other projects.
    </description>

    <!-- Licensing -->

    <licenses>
        <license>
            <name>Apache License, Version 2.0</name>
            <url>https://www.apache.org/licenses/LICENSE-2.0.txt</url>
            <distribution>repo</distribution>
        </license>
    </licenses>

<<<<<<< HEAD
=======
    <!-- Contributors -->

    <developers>
        <developer>
            <id>jonathan</id>
            <name>Jonathan Locke (Luo Shibo)</name>
            <email>jonathanl@telenav.com</email>
            <organization>Telenav</organization>
            <organizationUrl>https://www.telenav.com/</organizationUrl>
            <roles>
                <role>lead</role>
                <role>administrator</role>
            </roles>
        </developer>
        <developer>
            <id>haifeng</id>
            <name>Haifeng Zhu</name>
            <email>hfzhu@telenav.com</email>
            <organization>Telenav</organization>
            <organizationUrl>https://www.telenav.com/</organizationUrl>
            <roles>
                <role>developer</role>
                <role>administrator</role>
            </roles>
        </developer>
    </developers>

    <!-- Source Code -->

    <scm>
        <connection>scm:git:https://Telenav/cactus-build.git</connection>
        <developerConnection>scm:git:https://Telenav/cactus-build.git</developerConnection>
        <url>https://Telenav/cactus-build.git</url>
    </scm>

    <!-- Issue Tracking -->

    <issueManagement>
        <system>GitHub</system>
        <url>https://github.com/Telenav/cactus-build/issues</url>
    </issueManagement>

    <!-- Publishing -->

    <distributionManagement>
        <snapshotRepository>
            <id>ossrh</id>
            <url>https://s01.oss.sonatype.org/content/repositories/snapshots</url>
        </snapshotRepository>
        <repository>
            <id>ossrh</id>
            <url>https://s01.oss.sonatype.org/service/local/staging/deploy/maven2/</url>
        </repository>
    </distributionManagement>

    <!-- Snapshots -->

    <repositories>
        <repository>
            <id>ossrh</id>
            <url>https://s01.oss.sonatype.org/content/repositories/snapshots</url>
            <releases>
                <enabled>false</enabled>
            </releases>
            <snapshots>
                <enabled>true</enabled>
            </snapshots>
        </repository>
    </repositories>

>>>>>>> 4b6d034e
    <!-- Modules -->

    <modules>
        <module>metadata</module>
        <module>maven-plugin</module>
    </modules>

    <!-- Properties -->

    <properties>

        <!-- Java -->

        <java.version>11</java.version>

        <!-- Maven -->

        <maven-compiler-plugin.version>3.8.1</maven-compiler-plugin.version>
        <maven-resources-plugin.version>2.7</maven-resources-plugin.version>
        <maven-shade-plugin.version>3.2.4</maven-shade-plugin.version>
        <maven-jar-plugin.version>3.2.2</maven-jar-plugin.version>
        <maven-javadoc-plugin.version>3.3.1</maven-javadoc-plugin.version>
        <maven-source-plugin.version>2.2.1</maven-source-plugin.version>
        <maven-gpg-plugin.version>1.6</maven-gpg-plugin.version>

    </properties>

    <build>

        <!-- Resource Copying -->

        <resources>
            <resource>
                <directory>src/main/java</directory>
                <includes>
                    <include>**/*</include>
                </includes>
                <excludes>
                    <exclude>**/*.java</exclude>
                </excludes>
            </resource>
            <resource>
                <directory>src/main/resources</directory>
                <includes>
                    <include>**/*</include>
                </includes>
            </resource>
        </resources>

        <testResources>
            <testResource>
                <directory>src/test/java</directory>
                <includes>
                    <include>**/*</include>
                </includes>
                <excludes>
                    <exclude>**/*.java</exclude>
                </excludes>
            </testResource>
            <testResource>
                <directory>src/test/resources</directory>
                <includes>
                    <include>**/*</include>
                </includes>
            </testResource>
        </testResources>

        <!-- Plugins -->

        <pluginManagement>
            <plugins>

                <!-- Compiling -->

                <plugin>

                    <groupId>org.apache.maven.plugins</groupId>
                    <artifactId>maven-compiler-plugin</artifactId>
                    <version>${maven-compiler-plugin.version}</version>
                    <configuration>
                        <source>${java.version}</source>
                        <release>${java.version}</release>
                        <compilerArgs>
                            <compilerArgument>-Xlint:unchecked</compilerArgument>
                            <compilerArgument>-Xlint:deprecation</compilerArgument>
                        </compilerArgs>
                    </configuration>

                </plugin>

                <!-- Building -->

                <plugin>
                    <groupId>org.codehaus.mojo</groupId>
                    <artifactId>build-helper-maven-plugin</artifactId>
                    <version>3.2.0</version>
                </plugin>

                <!-- Testing -->

                <plugin>
                    <groupId>org.apache.maven.plugins</groupId>
                    <artifactId>maven-surefire-plugin</artifactId>
                    <version>3.0.0-M5</version>
                    <configuration>
                        <argLine>-Xmx2g</argLine>
                    </configuration>
                </plugin>

                <!-- Documentation -->

                <plugin>

                    <groupId>org.apache.maven.plugins</groupId>
                    <artifactId>maven-javadoc-plugin</artifactId>
                    <version>${maven-javadoc-plugin.version}</version>
                    <configuration>

                        <show>public</show>
                        <source>11</source>
                        <detectJavaApiLink>false</detectJavaApiLink>
                        <doclint>none</doclint>
                        <nohelp>true</nohelp>
                        <reportOutputDirectory>${env.CACTUS_ASSETS_HOME}/docs/${env.CACTUS_VERSION}/javadoc</reportOutputDirectory>
                        <destDir>cactus-build</destDir>
                        <additionalOptions>
                            -notimestamp --show-module-contents all --show-packages
                            all --show-types private
                        </additionalOptions>

                    </configuration>
                    <executions>
                        <execution>
                            <id>aggregate</id>
                            <phase>site</phase>
                            <goals>
                                <goal>aggregate</goal>
                            </goals>
                        </execution>
                    </executions>

                </plugin>

                <!-- Publishing -->

                <plugin>
                    <groupId>org.sonatype.plugins</groupId>
                    <artifactId>nexus-staging-maven-plugin</artifactId>
                    <version>${nexus-staging-maven-plugin.version}</version>
                    <extensions>true</extensions>
                    <configuration>
                        <serverId>ossrh</serverId>
                        <nexusUrl>https://s01.oss.sonatype.org/</nexusUrl>
                        <autoReleaseAfterClose>false</autoReleaseAfterClose>
                    </configuration>
                </plugin>
            </plugins>

        </pluginManagement>

    </build>

    <!-- Profiles -->

    <profiles>

        <!-- Attaching -->

        <profile>
            <id>attach-jars</id>
            <build>
                <plugins>

                    <plugin>

                        <groupId>org.apache.maven.plugins</groupId>
                        <artifactId>maven-source-plugin</artifactId>
                        <version>${maven-source-plugin.version}</version>
                        <executions>
                            <execution>
                                <id>attach-source-jar</id>
                                <goals>
                                    <goal>jar</goal>
                                </goals>
                            </execution>
                        </executions>

                    </plugin>

                    <plugin>

                        <groupId>org.apache.maven.plugins</groupId>
                        <artifactId>maven-javadoc-plugin</artifactId>
                        <version>${maven-javadoc-plugin.version}</version>
                        <configuration>

                            <show>public</show>
                            <source>11</source>
                            <sourcepath>src/main/java</sourcepath>
                            <detectJavaApiLink>false</detectJavaApiLink>
                            <doclint>none</doclint>
                            <nohelp>true</nohelp>
                            <additionalOptions>
                                -notimestamp --show-module-contents all --show-packages
                                all --show-types private
                            </additionalOptions>
                            <destDir>target/attached-javadocs</destDir>

                        </configuration>
                        <executions>
                            <execution>
                                <id>attach-javadoc-jar</id>
                                <goals>
                                    <goal>jar</goal>
                                </goals>
                            </execution>
                        </executions>

                    </plugin>

                </plugins>

            </build>
        </profile>

        <!-- Signing -->

        <profile>
            <id>sign-artifacts</id>
            <build>
                <plugins>

                    <plugin>

                        <groupId>org.apache.maven.plugins</groupId>
                        <artifactId>maven-gpg-plugin</artifactId>
                        <version>${maven-gpg-plugin.version}</version>
                        <executions>

                            <execution>

                                <id>sign-artifacts</id>
                                <phase>verify</phase>
                                <configuration>
                                    <gpgArguments>
                                        <arg>--pinentry-mode</arg>
                                        <arg>loopback</arg>
                                    </gpgArguments>
                                </configuration>
                                <goals>
                                    <goal>sign</goal>
                                </goals>

                            </execution>

                        </executions>

                    </plugin>

                </plugins>

            </build>
        </profile>

    </profiles>

    <!-- Snapshots -->

    <repositories>
        <repository>
            <id>ossrh</id>
            <url>https://s01.oss.sonatype.org/content/repositories/snapshots</url>
            <releases>
                <enabled>false</enabled>
            </releases>
            <snapshots>
                <enabled>true</enabled>
            </snapshots>
        </repository>
    </repositories>

    <!-- Publishing -->

    <distributionManagement>
        <snapshotRepository>
            <id>ossrh</id>
            <url>https://s01.oss.sonatype.org/content/repositories/snapshots</url>
        </snapshotRepository>

        <repository>
            <id>ossrh</id>
            <url>https://s01.oss.sonatype.org/service/local/staging/deploy/maven2/</url>
        </repository>
    </distributionManagement>

    <!-- Source Code -->

    <scm>
        <connection>scm:git:https://Telenav/cactus-build.git</connection>
        <developerConnection>scm:git:https://Telenav/cactus-build.git</developerConnection>
        <url>https://Telenav/cactus-build.git</url>
    </scm>

    <url>https://www.kivakit.org</url>

    <!-- Issue Tracking -->

    <issueManagement>
        <system>GitHub</system>
        <url>https://github.com/Telenav/cactus-build/issues</url>
    </issueManagement>

    <inceptionYear>2021</inceptionYear>

    <organization>
        <name>Telenav</name>
        <url>https://www.telenav.com</url>
    </organization>

    <!-- Contributors -->

    <developers>

        <developer>

            <id>jonathan</id>
            <name>Jonathan Locke (Luo Shibo)</name>
            <email>jonathanl@telenav.com</email>
            <organization>Telenav</organization>
            <organizationUrl>https://www.telenav.com/</organizationUrl>
            <roles>
                <role>lead</role>
                <role>administrator</role>
            </roles>

        </developer>

        <developer>

            <id>haifeng</id>
            <name>Haifeng Zhu</name>
            <email>hfzhu@telenav.com</email>
            <organization>Telenav</organization>
            <organizationUrl>https://www.telenav.com/</organizationUrl>
            <roles>
                <role>developer</role>
                <role>administrator</role>
            </roles>

        </developer>

    </developers>

</project><|MERGE_RESOLUTION|>--- conflicted
+++ resolved
@@ -1,45 +1,41 @@
 <?xml version="1.0" encoding="UTF-8"?>
 <!--
-/////////////////////////////////////////////////////////////////////////////////////////////////////////////////
-//
-// © 2011-2022 Telenav, Inc.
-// Licensed under Apache License, Version 2.0
-//
-/////////////////////////////////////////////////////////////////////////////////////////////////////////////////
--->
+ /////////////////////////////////////////////////////////////////////////////////////////////////////////////////
+ //
+ // © 2011-2022 Telenav, Inc.
+ // Licensed under Apache License, Version 2.0
+ //
+ /////////////////////////////////////////////////////////////////////////////////////////////////////////////////
+ -->
 <project
-     xmlns="http://maven.apache.org/POM/4.0.0"
-     xmlns:xsi="http://www.w3.org/2001/XMLSchema-instance"
-     xsi:schemaLocation="http://maven.apache.org/POM/4.0.0 http://maven.apache.org/xsd/maven-4.0.0.xsd">
-
+    xmlns="http://maven.apache.org/POM/4.0.0"
+    xmlns:xsi="http://www.w3.org/2001/XMLSchema-instance"
+    xsi:schemaLocation="http://maven.apache.org/POM/4.0.0 http://maven.apache.org/xsd/maven-4.0.0.xsd">
+    
     <modelVersion>4.0.0</modelVersion>
-
+    
     <parent>
         <groupId>com.telenav</groupId>
         <artifactId>telenav-superpom</artifactId>
-<<<<<<< HEAD
         <version>1.5.1-SNAPSHOT</version>
         <relativePath/>
-=======
-        <version>1.6.0</version>
->>>>>>> 4b6d034e
     </parent>
-
+    
     <groupId>com.telenav.cactus</groupId>
     <artifactId>cactus-build</artifactId>
-    <version>1.5.1-SNAPSHOT</version>
-
+    <version>1.4.0</version>
+    
     <packaging>pom</packaging>
-
+    
     <!-- Project -->
-
+    
     <description>
         The cactus-build project generates build metadata consumed by KivaKit and
         other projects.
     </description>
-
+    
     <!-- Licensing -->
-
+    
     <licenses>
         <license>
             <name>Apache License, Version 2.0</name>
@@ -47,97 +43,24 @@
             <distribution>repo</distribution>
         </license>
     </licenses>
-
-<<<<<<< HEAD
-=======
-    <!-- Contributors -->
-
-    <developers>
-        <developer>
-            <id>jonathan</id>
-            <name>Jonathan Locke (Luo Shibo)</name>
-            <email>jonathanl@telenav.com</email>
-            <organization>Telenav</organization>
-            <organizationUrl>https://www.telenav.com/</organizationUrl>
-            <roles>
-                <role>lead</role>
-                <role>administrator</role>
-            </roles>
-        </developer>
-        <developer>
-            <id>haifeng</id>
-            <name>Haifeng Zhu</name>
-            <email>hfzhu@telenav.com</email>
-            <organization>Telenav</organization>
-            <organizationUrl>https://www.telenav.com/</organizationUrl>
-            <roles>
-                <role>developer</role>
-                <role>administrator</role>
-            </roles>
-        </developer>
-    </developers>
-
-    <!-- Source Code -->
-
-    <scm>
-        <connection>scm:git:https://Telenav/cactus-build.git</connection>
-        <developerConnection>scm:git:https://Telenav/cactus-build.git</developerConnection>
-        <url>https://Telenav/cactus-build.git</url>
-    </scm>
-
-    <!-- Issue Tracking -->
-
-    <issueManagement>
-        <system>GitHub</system>
-        <url>https://github.com/Telenav/cactus-build/issues</url>
-    </issueManagement>
-
-    <!-- Publishing -->
-
-    <distributionManagement>
-        <snapshotRepository>
-            <id>ossrh</id>
-            <url>https://s01.oss.sonatype.org/content/repositories/snapshots</url>
-        </snapshotRepository>
-        <repository>
-            <id>ossrh</id>
-            <url>https://s01.oss.sonatype.org/service/local/staging/deploy/maven2/</url>
-        </repository>
-    </distributionManagement>
-
-    <!-- Snapshots -->
-
-    <repositories>
-        <repository>
-            <id>ossrh</id>
-            <url>https://s01.oss.sonatype.org/content/repositories/snapshots</url>
-            <releases>
-                <enabled>false</enabled>
-            </releases>
-            <snapshots>
-                <enabled>true</enabled>
-            </snapshots>
-        </repository>
-    </repositories>
-
->>>>>>> 4b6d034e
+    
     <!-- Modules -->
-
+    
     <modules>
         <module>metadata</module>
         <module>maven-plugin</module>
     </modules>
-
+    
     <!-- Properties -->
-
+    
     <properties>
-
+        
         <!-- Java -->
-
+        
         <java.version>11</java.version>
-
+        
         <!-- Maven -->
-
+        
         <maven-compiler-plugin.version>3.8.1</maven-compiler-plugin.version>
         <maven-resources-plugin.version>2.7</maven-resources-plugin.version>
         <maven-shade-plugin.version>3.2.4</maven-shade-plugin.version>
@@ -145,13 +68,13 @@
         <maven-javadoc-plugin.version>3.3.1</maven-javadoc-plugin.version>
         <maven-source-plugin.version>2.2.1</maven-source-plugin.version>
         <maven-gpg-plugin.version>1.6</maven-gpg-plugin.version>
-
+        
     </properties>
-
+    
     <build>
-
+        
         <!-- Resource Copying -->
-
+        
         <resources>
             <resource>
                 <directory>src/main/java</directory>
@@ -169,7 +92,7 @@
                 </includes>
             </resource>
         </resources>
-
+        
         <testResources>
             <testResource>
                 <directory>src/test/java</directory>
@@ -187,16 +110,16 @@
                 </includes>
             </testResource>
         </testResources>
-
+        
         <!-- Plugins -->
-
+        
         <pluginManagement>
             <plugins>
-
+                
                 <!-- Compiling -->
-
+                
                 <plugin>
-
+                    
                     <groupId>org.apache.maven.plugins</groupId>
                     <artifactId>maven-compiler-plugin</artifactId>
                     <version>${maven-compiler-plugin.version}</version>
@@ -208,19 +131,19 @@
                             <compilerArgument>-Xlint:deprecation</compilerArgument>
                         </compilerArgs>
                     </configuration>
-
+                    
                 </plugin>
-
+                
                 <!-- Building -->
-
+                
                 <plugin>
                     <groupId>org.codehaus.mojo</groupId>
                     <artifactId>build-helper-maven-plugin</artifactId>
                     <version>3.2.0</version>
                 </plugin>
-
+                
                 <!-- Testing -->
-
+                
                 <plugin>
                     <groupId>org.apache.maven.plugins</groupId>
                     <artifactId>maven-surefire-plugin</artifactId>
@@ -229,16 +152,16 @@
                         <argLine>-Xmx2g</argLine>
                     </configuration>
                 </plugin>
-
+                
                 <!-- Documentation -->
-
+                
                 <plugin>
-
+                    
                     <groupId>org.apache.maven.plugins</groupId>
                     <artifactId>maven-javadoc-plugin</artifactId>
                     <version>${maven-javadoc-plugin.version}</version>
                     <configuration>
-
+                        
                         <show>public</show>
                         <source>11</source>
                         <detectJavaApiLink>false</detectJavaApiLink>
@@ -250,7 +173,7 @@
                             -notimestamp --show-module-contents all --show-packages
                             all --show-types private
                         </additionalOptions>
-
+                        
                     </configuration>
                     <executions>
                         <execution>
@@ -261,11 +184,11 @@
                             </goals>
                         </execution>
                     </executions>
-
+                    
                 </plugin>
-
+                
                 <!-- Publishing -->
-
+                
                 <plugin>
                     <groupId>org.sonatype.plugins</groupId>
                     <artifactId>nexus-staging-maven-plugin</artifactId>
@@ -278,24 +201,24 @@
                     </configuration>
                 </plugin>
             </plugins>
-
+            
         </pluginManagement>
-
+        
     </build>
-
+    
     <!-- Profiles -->
-
+    
     <profiles>
-
+        
         <!-- Attaching -->
-
+        
         <profile>
             <id>attach-jars</id>
             <build>
                 <plugins>
-
+                    
                     <plugin>
-
+                        
                         <groupId>org.apache.maven.plugins</groupId>
                         <artifactId>maven-source-plugin</artifactId>
                         <version>${maven-source-plugin.version}</version>
@@ -307,16 +230,16 @@
                                 </goals>
                             </execution>
                         </executions>
-
+                        
                     </plugin>
-
+                    
                     <plugin>
-
+                        
                         <groupId>org.apache.maven.plugins</groupId>
                         <artifactId>maven-javadoc-plugin</artifactId>
                         <version>${maven-javadoc-plugin.version}</version>
                         <configuration>
-
+                            
                             <show>public</show>
                             <source>11</source>
                             <sourcepath>src/main/java</sourcepath>
@@ -328,7 +251,7 @@
                                 all --show-types private
                             </additionalOptions>
                             <destDir>target/attached-javadocs</destDir>
-
+                            
                         </configuration>
                         <executions>
                             <execution>
@@ -338,30 +261,30 @@
                                 </goals>
                             </execution>
                         </executions>
-
+                        
                     </plugin>
-
+                    
                 </plugins>
-
+                
             </build>
         </profile>
-
+        
         <!-- Signing -->
-
+        
         <profile>
             <id>sign-artifacts</id>
             <build>
                 <plugins>
-
+                    
                     <plugin>
-
+                        
                         <groupId>org.apache.maven.plugins</groupId>
                         <artifactId>maven-gpg-plugin</artifactId>
                         <version>${maven-gpg-plugin.version}</version>
                         <executions>
-
+                            
                             <execution>
-
+                                
                                 <id>sign-artifacts</id>
                                 <phase>verify</phase>
                                 <configuration>
@@ -373,22 +296,22 @@
                                 <goals>
                                     <goal>sign</goal>
                                 </goals>
-
+                                
                             </execution>
-
+                            
                         </executions>
-
+                        
                     </plugin>
-
+                    
                 </plugins>
-
+                
             </build>
         </profile>
-
+        
     </profiles>
-
+    
     <!-- Snapshots -->
-
+    
     <repositories>
         <repository>
             <id>ossrh</id>
@@ -401,51 +324,51 @@
             </snapshots>
         </repository>
     </repositories>
-
+    
     <!-- Publishing -->
-
+    
     <distributionManagement>
         <snapshotRepository>
             <id>ossrh</id>
             <url>https://s01.oss.sonatype.org/content/repositories/snapshots</url>
         </snapshotRepository>
-
+        
         <repository>
             <id>ossrh</id>
             <url>https://s01.oss.sonatype.org/service/local/staging/deploy/maven2/</url>
         </repository>
     </distributionManagement>
-
+    
     <!-- Source Code -->
-
+    
     <scm>
         <connection>scm:git:https://Telenav/cactus-build.git</connection>
         <developerConnection>scm:git:https://Telenav/cactus-build.git</developerConnection>
         <url>https://Telenav/cactus-build.git</url>
     </scm>
-
+    
     <url>https://www.kivakit.org</url>
-
+    
     <!-- Issue Tracking -->
-
+    
     <issueManagement>
         <system>GitHub</system>
         <url>https://github.com/Telenav/cactus-build/issues</url>
     </issueManagement>
-
+    
     <inceptionYear>2021</inceptionYear>
-
+    
     <organization>
         <name>Telenav</name>
         <url>https://www.telenav.com</url>
     </organization>
-
+    
     <!-- Contributors -->
-
+    
     <developers>
-
+        
         <developer>
-
+            
             <id>jonathan</id>
             <name>Jonathan Locke (Luo Shibo)</name>
             <email>jonathanl@telenav.com</email>
@@ -455,11 +378,11 @@
                 <role>lead</role>
                 <role>administrator</role>
             </roles>
-
+            
         </developer>
-
+        
         <developer>
-
+            
             <id>haifeng</id>
             <name>Haifeng Zhu</name>
             <email>hfzhu@telenav.com</email>
@@ -469,9 +392,9 @@
                 <role>developer</role>
                 <role>administrator</role>
             </roles>
-
+            
         </developer>
-
+        
     </developers>
-
+    
 </project>