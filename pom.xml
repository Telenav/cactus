<?xml version="1.0" encoding="UTF-8"?>
<!--
/////////////////////////////////////////////////////////////////////////////////////////////////////////////////
//
// © 2011-2022 Telenav, Inc.
// Licensed under Apache License, Version 2.0
//
/////////////////////////////////////////////////////////////////////////////////////////////////////////////////
-->
<project xmlns:xsi = "http://www.w3.org/2001/XMLSchema-instance" xmlns = "http://maven.apache.org/POM/4.0.0"
         xsi:schemaLocation = "http://maven.apache.org/POM/4.0.0 http://maven.apache.org/xsd/maven-4.0.0.xsd">

    <modelVersion>4.0.0</modelVersion>

    <parent>
        <groupId>com.telenav</groupId>
        <artifactId>telenav-superpom-project-family</artifactId>
        <version>2.0.0</version>
        <relativePath/>
    </parent>

    <groupId>com.telenav.cactus</groupId>
    <artifactId>cactus</artifactId>
    <name>cactus</name>
    <version>1.4.11</version>

    <packaging>pom</packaging>

    <!-- Project -->

    <description>
        The cactus project generates build metadata consumed by KivaKit and
        other projects.
    </description>

    <!-- Licensing -->

    <licenses>
        <license>
            <name>Apache License, Version 2.0</name>
            <url>https://www.apache.org/licenses/LICENSE-2.0.txt</url>
            <distribution>repo</distribution>
        </license>
    </licenses>

    <!-- Modules -->

    <modules>
        <module>cactus-metadata</module>
        <module>cactus-maven-model</module>
        <module>cactus-maven-plugin</module>
<<<<<<< HEAD
        <module>mavenlog</module>
        <module>git</module>
        <module>cli</module>
        <module>graph</module>
=======
        <module>cactus-maven-log</module>
        <module>cactus-git</module>
        <module>cactus-cli</module>
>>>>>>> 6e251c7d
    </modules>

    <!-- Properties -->

    <properties>
        <!-- Cactus -->

        <cactus.version>1.4.11</cactus.version>
        <!-- Previous version, so we can run cactus against cactus -->
        <cactus.previous.version>1.4.11</cactus.previous.version>

        <!-- If manually set to true with -D, after a deploy to maven central, the release
        will be automatic without requiring a website visit -->
        <release.on.close>false</release.on.close>

        <!-- Java -->

        <java.version>11</java.version>

        <!-- Mastfrog -->
        <mastfrog.version>2.8.2</mastfrog.version>

        <!-- Maven -->

        <maven-compiler-plugin.version>3.8.1</maven-compiler-plugin.version>
        <maven-resources-plugin.version>2.7</maven-resources-plugin.version>
        <maven-shade-plugin.version>3.2.4</maven-shade-plugin.version>
        <maven-jar-plugin.version>3.2.2</maven-jar-plugin.version>
        <maven-javadoc-plugin.version>3.3.1</maven-javadoc-plugin.version>
        <maven-source-plugin.version>2.2.1</maven-source-plugin.version>
        <maven-gpg-plugin.version>1.6</maven-gpg-plugin.version>
        <nexus-staging-maven-plugin.version>1.6.13</nexus-staging-maven-plugin.version>

        <maven.plugin.plugin.version>3.6.4</maven.plugin.plugin.version>
        <maven.api.version>3.8.5</maven.api.version>

        <lexakai.prev.version>1.0.7</lexakai.prev.version>
        <slf4j.version>1.7.36</slf4j.version>

        <junit5.version>5.8.2</junit5.version>

        <!-- NetBeans code formatting global options for all Java projects -->
        <org-netbeans-modules-editor-indent.text.x-java.CodeStyle.project.otherBracePlacement>NEW_LINE</org-netbeans-modules-editor-indent.text.x-java.CodeStyle.project.otherBracePlacement>
        <org-netbeans-modules-editor-indent.text.x-java.CodeStyle.project.enable-indent>true</org-netbeans-modules-editor-indent.text.x-java.CodeStyle.project.enable-indent>
        <org-netbeans-modules-editor-indent.text.x-java.CodeStyle.project.moduleDeclBracePlacement>NEW_LINE</org-netbeans-modules-editor-indent.text.x-java.CodeStyle.project.moduleDeclBracePlacement>
        <org-netbeans-modules-editor-indent.text.x-java.CodeStyle.project.redundantIfBraces>LEAVE_ALONE</org-netbeans-modules-editor-indent.text.x-java.CodeStyle.project.redundantIfBraces>
        <org-netbeans-modules-editor-indent.text.x-java.CodeStyle.project.methodDeclBracePlacement>NEW_LINE</org-netbeans-modules-editor-indent.text.x-java.CodeStyle.project.methodDeclBracePlacement>
        <org-netbeans-modules-editor-indent.text.x-java.CodeStyle.project.classDeclBracePlacement>NEW_LINE</org-netbeans-modules-editor-indent.text.x-java.CodeStyle.project.classDeclBracePlacement>
        <org-netbeans-modules-editor-indent.text.x-java.CodeStyle.project.specialElseIf>false</org-netbeans-modules-editor-indent.text.x-java.CodeStyle.project.specialElseIf>
        <org-netbeans-modules-editor-indent.CodeStyle.project.text-line-wrap>none</org-netbeans-modules-editor-indent.CodeStyle.project.text-line-wrap>
        <org-netbeans-modules-editor-indent.CodeStyle.project.indent-shift-width>4</org-netbeans-modules-editor-indent.CodeStyle.project.indent-shift-width>
        <org-netbeans-modules-editor-indent.CodeStyle.project.spaces-per-tab>4</org-netbeans-modules-editor-indent.CodeStyle.project.spaces-per-tab>
        <org-netbeans-modules-editor-indent.CodeStyle.project.tab-size>4</org-netbeans-modules-editor-indent.CodeStyle.project.tab-size>
        <org-netbeans-modules-editor-indent.CodeStyle.project.text-limit-width>120</org-netbeans-modules-editor-indent.CodeStyle.project.text-limit-width>
        <org-netbeans-modules-editor-indent.CodeStyle.project.expand-tabs>true</org-netbeans-modules-editor-indent.CodeStyle.project.expand-tabs>
        <org-netbeans-modules-editor-indent.CodeStyle.usedProfile>project</org-netbeans-modules-editor-indent.CodeStyle.usedProfile>
        <org-netbeans-modules-editor-indent.text.x-java.CodeStyle.project.indent-shift-width>4</org-netbeans-modules-editor-indent.text.x-java.CodeStyle.project.indent-shift-width>
        <org-netbeans-modules-editor-indent.text.x-java.CodeStyle.project.wrapExtendsImplementsList>WRAP_IF_LONG</org-netbeans-modules-editor-indent.text.x-java.CodeStyle.project.wrapExtendsImplementsList>
        <org-netbeans-modules-editor-indent.text.x-java.CodeStyle.project.wrapAnnotationArgs>WRAP_IF_LONG</org-netbeans-modules-editor-indent.text.x-java.CodeStyle.project.wrapAnnotationArgs>
        <org-netbeans-modules-editor-indent.text.x-java.CodeStyle.project.wrapThrowsKeyword>WRAP_IF_LONG</org-netbeans-modules-editor-indent.text.x-java.CodeStyle.project.wrapThrowsKeyword>
        <org-netbeans-modules-editor-indent.text.x-java.CodeStyle.project.wrapTernaryOps>WRAP_ALWAYS</org-netbeans-modules-editor-indent.text.x-java.CodeStyle.project.wrapTernaryOps>
        <org-netbeans-modules-editor-indent.text.x-java.CodeStyle.project.wrapAfterDotInChainedMethodCalls>false</org-netbeans-modules-editor-indent.text.x-java.CodeStyle.project.wrapAfterDotInChainedMethodCalls>
        <org-netbeans-modules-editor-indent.text.x-java.CodeStyle.project.wrapMethodCallArgs>WRAP_IF_LONG</org-netbeans-modules-editor-indent.text.x-java.CodeStyle.project.wrapMethodCallArgs>
        <org-netbeans-modules-editor-indent.text.x-java.CodeStyle.project.wrapExtendsImplementsKeyword>WRAP_IF_LONG</org-netbeans-modules-editor-indent.text.x-java.CodeStyle.project.wrapExtendsImplementsKeyword>
        <org-netbeans-modules-editor-indent.text.x-java.CodeStyle.project.wrapEnumConstants>WRAP_ALWAYS</org-netbeans-modules-editor-indent.text.x-java.CodeStyle.project.wrapEnumConstants>
        <org-netbeans-modules-editor-indent.text.x-java.CodeStyle.project.wrapMethodParams>WRAP_IF_LONG</org-netbeans-modules-editor-indent.text.x-java.CodeStyle.project.wrapMethodParams>
        <org-netbeans-modules-editor-indent.text.x-java.CodeStyle.project.wrapChainedMethodCalls>WRAP_IF_LONG</org-netbeans-modules-editor-indent.text.x-java.CodeStyle.project.wrapChainedMethodCalls>
        <org-netbeans-modules-editor-indent.text.x-java.CodeStyle.project.text-line-wrap>none</org-netbeans-modules-editor-indent.text.x-java.CodeStyle.project.text-line-wrap>
        <org-netbeans-modules-editor-indent.text.x-java.CodeStyle.project.spaces-per-tab>4</org-netbeans-modules-editor-indent.text.x-java.CodeStyle.project.spaces-per-tab>
        <org-netbeans-modules-editor-indent.text.x-java.CodeStyle.project.wrapArrayInit>WRAP_IF_LONG</org-netbeans-modules-editor-indent.text.x-java.CodeStyle.project.wrapArrayInit>
        <org-netbeans-modules-editor-indent.text.x-java.CodeStyle.project.tab-size>4</org-netbeans-modules-editor-indent.text.x-java.CodeStyle.project.tab-size>
        <org-netbeans-modules-editor-indent.text.x-java.CodeStyle.project.wrapDisjunctiveCatchTypes>WRAP_IF_LONG</org-netbeans-modules-editor-indent.text.x-java.CodeStyle.project.wrapDisjunctiveCatchTypes>
        <org-netbeans-modules-editor-indent.text.x-java.CodeStyle.project.text-limit-width>80</org-netbeans-modules-editor-indent.text.x-java.CodeStyle.project.text-limit-width>
        <org-netbeans-modules-editor-indent.text.x-java.CodeStyle.project.blankLinesAfterClassHeader>0</org-netbeans-modules-editor-indent.text.x-java.CodeStyle.project.blankLinesAfterClassHeader>
        <org-netbeans-modules-editor-indent.text.x-java.CodeStyle.project.expand-tabs>true</org-netbeans-modules-editor-indent.text.x-java.CodeStyle.project.expand-tabs>
        <org-netbeans-modules-editor-indent.text.x-java.CodeStyle.project.placeElseOnNewLine>true</org-netbeans-modules-editor-indent.text.x-java.CodeStyle.project.placeElseOnNewLine>
        <org-netbeans-modules-editor-indent.text.x-java.CodeStyle.project.placeWhileOnNewLine>true</org-netbeans-modules-editor-indent.text.x-java.CodeStyle.project.placeWhileOnNewLine>
        <org-netbeans-modules-editor-indent.text.x-java.CodeStyle.project.placeCatchOnNewLine>true</org-netbeans-modules-editor-indent.text.x-java.CodeStyle.project.placeCatchOnNewLine>
        <org-netbeans-modules-editor-indent.text.x-java.CodeStyle.project.alignMultilineImplements>true</org-netbeans-modules-editor-indent.text.x-java.CodeStyle.project.alignMultilineImplements>
        <org-netbeans-modules-editor-indent.text.x-java.CodeStyle.project.placeFinallyOnNewLine>true</org-netbeans-modules-editor-indent.text.x-java.CodeStyle.project.placeFinallyOnNewLine>
        <org-netbeans-modules-editor-indent.text.x-java.CodeStyle.project.alignMultilineTernaryOp>true</org-netbeans-modules-editor-indent.text.x-java.CodeStyle.project.alignMultilineTernaryOp>
        <org-netbeans-modules-editor-indent.text.x-java.CodeStyle.project.importGroupsOrder>*;static *</org-netbeans-modules-editor-indent.text.x-java.CodeStyle.project.importGroupsOrder>
        <org-netbeans-modules-editor-indent.text.x-java.CodeStyle.project.separateStaticImports>true</org-netbeans-modules-editor-indent.text.x-java.CodeStyle.project.separateStaticImports>
        <org-netbeans-modules-editor-indent.text.x-java.CodeStyle.project.countForUsingStaticStarImport>5</org-netbeans-modules-editor-indent.text.x-java.CodeStyle.project.countForUsingStaticStarImport>
        <org-netbeans-modules-editor-indent.text.x-java.CodeStyle.project.allowConvertToStaticStarImport>true</org-netbeans-modules-editor-indent.text.x-java.CodeStyle.project.allowConvertToStaticStarImport>
    </properties>

    <dependencyManagement>
        <dependencies>

            <!-- Cactus -->

            <dependency>
                <groupId>com.telenav.cactus</groupId>
                <artifactId>cactus-maven-model</artifactId>
                <version>${cactus.version}</version>
            </dependency>
            <dependency>
                <groupId>com.telenav.cactus</groupId>
                <artifactId>cactus-git</artifactId>
                <version>${cactus.version}</version>
            </dependency>
            <dependency>
                <groupId>com.telenav.cactus</groupId>
                <artifactId>cactus-metadata</artifactId>
                <version>${cactus.version}</version>
            </dependency>
            <dependency>
                <groupId>${project.groupId}</groupId>
                <artifactId>cactus-cli</artifactId>
                <version>${cactus.version}</version>
            </dependency>
            <dependency>
                <groupId>${project.groupId}</groupId>
                <artifactId>cactus-maven-log</artifactId>
                <version>${cactus.version}</version>
            </dependency>
            <dependency>
                <groupId>com.telenav.cactus</groupId>
                <artifactId>graph</artifactId>
                <version>${cactus.version}</version>
            </dependency>

            <!-- Mastfrog -->

            <dependency>
                <groupId>com.mastfrog</groupId>
                <artifactId>function</artifactId>
                <version>${mastfrog.version}</version>
            </dependency>
            <dependency>
                <groupId>com.mastfrog</groupId>
                <artifactId>concurrent</artifactId>
                <version>${mastfrog.version}</version>
            </dependency>
            <dependency>
                <groupId>com.mastfrog</groupId>
                <artifactId>util-strings</artifactId>
                <version>${mastfrog.version}</version>
            </dependency>
            <dependency>
                <groupId>com.mastfrog</groupId>
                <artifactId>util-streams</artifactId>
                <version>${mastfrog.version}</version>
            </dependency>
            <dependency>
                <groupId>com.mastfrog</groupId>
                <artifactId>graph</artifactId>
                <version>${mastfrog.version}</version>
            </dependency>

            <!-- Maven -->

            <dependency>
                <groupId>org.apache.maven</groupId>
                <artifactId>maven-plugin-api</artifactId>
                <version>${maven.api.version}</version>
            </dependency>
            <dependency>
                <groupId>org.apache.maven.plugin-tools</groupId>
                <artifactId>maven-plugin-annotations</artifactId>
                <version>${maven.plugin.plugin.version}</version>
            </dependency>
            <dependency>
                <groupId>org.apache.maven</groupId>
                <artifactId>maven-core</artifactId>
                <version>${maven.api.version}</version>
            </dependency>

            <!-- Logging -->

            <dependency>
                <groupId>org.slf4j</groupId>
                <artifactId>slf4j-api</artifactId>
                <version>${slf4j.version}</version>
            </dependency>

            <!-- Testing -->

            <dependency>
                <groupId>org.junit.jupiter</groupId>
                <artifactId>junit-jupiter-api</artifactId>
                <version>${junit5.version}</version>
            </dependency>
            <dependency>
                <groupId>org.junit.jupiter</groupId>
                <artifactId>junit-jupiter-params</artifactId>
                <version>${junit5.version}</version>
            </dependency>
            <dependency>
                <groupId>org.junit.jupiter</groupId>
                <artifactId>junit-jupiter-engine</artifactId>
                <version>${junit5.version}</version>
            </dependency>

        </dependencies>
    </dependencyManagement>

    <!-- Publishing -->

    <distributionManagement>
        <snapshotRepository>
            <id>ossrh</id>
            <url>https://s01.oss.sonatype.org/content/repositories/snapshots</url>
        </snapshotRepository>

        <repository>
            <id>ossrh</id>
            <url>https://s01.oss.sonatype.org/service/local/staging/deploy/maven2/</url>
        </repository>
    </distributionManagement>

    <build>

        <!-- Resource Copying -->

        <resources>
            <resource>
                <directory>src/main/java</directory>
                <includes>
                    <include>**/*</include>
                </includes>
                <excludes>
                    <exclude>**/*.java</exclude>
                </excludes>
            </resource>
            <resource>
                <directory>src/main/resources</directory>
                <includes>
                    <include>**/*</include>
                </includes>
            </resource>
        </resources>

        <testResources>
            <testResource>
                <directory>src/test/java</directory>
                <includes>
                    <include>**/*</include>
                </includes>
                <excludes>
                    <exclude>**/*.java</exclude>
                </excludes>
            </testResource>
            <testResource>
                <directory>src/test/resources</directory>
                <includes>
                    <include>**/*</include>
                </includes>
            </testResource>
        </testResources>

        <!-- Plugins -->

        <pluginManagement>
            <plugins>

                <!-- Nexus (OSSRH) Staging for Maven Central -->

                <plugin>
                    <groupId>org.sonatype.plugins</groupId>
                    <artifactId>nexus-staging-maven-plugin</artifactId>
                    <version>${nexus-staging-maven-plugin.version}</version>
                    <extensions>true</extensions>
                    <configuration>
                        <serverId>ossrh</serverId>
                        <nexusUrl>https://s01.oss.sonatype.org/</nexusUrl>
                        <autoReleaseAfterClose>${release.on.close}</autoReleaseAfterClose>
                        <skipLocalStaging>true</skipLocalStaging>
                        <skipStaging>${do.not.publish}</skipStaging>
                        <autoReleaseAfterClose>${release.on.close}</autoReleaseAfterClose>
                        <keepStagingRepositoryOnCloseRuleFailure>true</keepStagingRepositoryOnCloseRuleFailure>
                    </configuration>
                </plugin>

                <!-- Compiling -->

                <plugin>

                    <groupId>org.apache.maven.plugins</groupId>
                    <artifactId>maven-compiler-plugin</artifactId>
                    <version>${maven-compiler-plugin.version}</version>
                    <configuration>
                        <source>${java.version}</source>
                        <release>${java.version}</release>
                        <compilerArgs>
                            <compilerArgument>-Xlint:unchecked</compilerArgument>
                            <compilerArgument>-Xlint:deprecation</compilerArgument>
                        </compilerArgs>
                    </configuration>

                </plugin>

                <!-- Building -->

                <plugin>
                    <groupId>org.codehaus.mojo</groupId>
                    <artifactId>build-helper-maven-plugin</artifactId>
                    <version>3.2.0</version>
                </plugin>

                <!-- Testing -->

                <plugin>
                    <groupId>org.apache.maven.plugins</groupId>
                    <artifactId>maven-surefire-plugin</artifactId>
                    <version>3.0.0-M5</version>
                    <configuration>
                        <argLine>-Xmx2g</argLine>
                    </configuration>
                </plugin>

                <!-- Documentation -->

                <plugin>

                    <groupId>org.apache.maven.plugins</groupId>
                    <artifactId>maven-javadoc-plugin</artifactId>
                    <version>${maven-javadoc-plugin.version}</version>
                    <configuration>

                        <show>public</show>
                        <source>11</source>
                        <detectJavaApiLink>false</detectJavaApiLink>
                        <doclint>none</doclint>
                        <nohelp>true</nohelp>
                        <reportOutputDirectory>${env.CACTUS_ASSETS_HOME}/docs/${env.CACTUS_VERSION}/javadoc</reportOutputDirectory>
                        <destDir>cactus</destDir>
                        <additionalOptions>
                            -notimestamp --show-module-contents all --show-packages
                            all --show-types private
                        </additionalOptions>

                    </configuration>
                    <executions>
                        <execution>
                            <id>aggregate</id>
                            <phase>site</phase>
                            <goals>
                                <goal>aggregate</goal>
                            </goals>
                        </execution>
                    </executions>

                </plugin>

            </plugins>

        </pluginManagement>

    </build>

    <!-- Profiles -->

    <profiles>

        <!-- Attaching -->

        <profile>
            <id>attach-jars</id>
            <build>
                <plugins>

                    <plugin>

                        <groupId>org.apache.maven.plugins</groupId>
                        <artifactId>maven-source-plugin</artifactId>
                        <version>${maven-source-plugin.version}</version>
                        <executions>
                            <execution>
                                <id>attach-source-jar</id>
                                <goals>
                                    <goal>jar</goal>
                                </goals>
                            </execution>
                        </executions>

                    </plugin>

                    <plugin>

                        <groupId>org.apache.maven.plugins</groupId>
                        <artifactId>maven-javadoc-plugin</artifactId>
                        <version>${maven-javadoc-plugin.version}</version>
                        <configuration>

                            <show>public</show>
                            <source>11</source>
                            <sourcepath>src/main/java</sourcepath>
                            <detectJavaApiLink>false</detectJavaApiLink>
                            <doclint>none</doclint>
                            <nohelp>true</nohelp>
                            <additionalOptions>
                                -notimestamp --show-module-contents all --show-packages
                                all --show-types private
                            </additionalOptions>
                            <destDir>target/attached-javadocs</destDir>

                        </configuration>
                        <executions>
                            <execution>
                                <id>attach-javadoc-jar</id>
                                <goals>
                                    <goal>jar</goal>
                                </goals>
                            </execution>
                        </executions>

                    </plugin>

                </plugins>

            </build>
        </profile>
        <profile>
            <id>release</id>
            <activation>
                <activeByDefault>false</activeByDefault>
            </activation>
            <properties>
                <maven.test.skip.exec>true</maven.test.skip.exec>
            </properties>
            <build>
                <plugins>

                    <plugin>
                        <groupId>org.apache.maven.plugins</groupId>
                        <artifactId>maven-javadoc-plugin</artifactId>
                        <executions>
                            <execution>
                                <id>generate-javadoc</id>
                                <phase>package</phase>
                                <goals>
                                    <goal>javadoc-no-fork</goal>
                                    <goal>jar</goal>
                                    <goal>aggregate-no-fork</goal>
                                </goals>
                            </execution>
                        </executions>
                    </plugin>

                    <plugin>
                        <groupId>org.apache.maven.plugins</groupId>
                        <artifactId>maven-source-plugin</artifactId>
                        <version>${maven-source-plugin.version}</version>
                        <executions>
                            <execution>
                                <id>attach-source-jar</id>
                                <goals>
                                    <goal>jar</goal>
                                </goals>
                            </execution>
                        </executions>
                    </plugin>

                    <plugin>
                        <groupId>com.telenav.cactus</groupId>
                        <artifactId>cactus-maven-plugin</artifactId>
                        <version>${cactus.previous.version}</version>
                        <executions>
                            <execution>
                                <id>lexakai</id>
                                <phase>package</phase>
                                <goals>
                                    <goal>lexakai</goal>
                                </goals>
                                <configuration>
                                    <cactus.verbose>true</cactus.verbose>
                                    <cactus.overwrite-resources>true</cactus.overwrite-resources>
                                    <cactus.update-readme>true</cactus.update-readme>
                                </configuration>
                            </execution>
                            <execution>
                                <id>copy-javadoc</id>
                                <phase>install</phase>
                                <goals>
                                    <goal>copy-aggregated-javadoc</goal>
                                    <goal>codeflowers</goal>
                                </goals>
                                <configuration>
                                    <cactus.family>FAMILY_OR_CHILD_FAMILY</cactus.family>
                                </configuration>
                            </execution>
                        </executions>
                    </plugin>

                </plugins>
            </build>
        </profile>

        <!-- Signing -->

        <profile>
            <id>sign-artifacts</id>
            <build>
                <plugins>

                    <plugin>

                        <groupId>org.apache.maven.plugins</groupId>
                        <artifactId>maven-gpg-plugin</artifactId>
                        <version>${maven-gpg-plugin.version}</version>
                        <executions>

                            <execution>

                                <id>sign-artifacts</id>
                                <phase>verify</phase>
                                <configuration>
                                    <gpgArguments>
                                        <arg>--pinentry-mode</arg>
                                        <arg>loopback</arg>
                                    </gpgArguments>
                                </configuration>
                                <goals>
                                    <goal>sign</goal>
                                </goals>

                            </execution>

                        </executions>

                    </plugin>

                </plugins>

            </build>
        </profile>

    </profiles>

    <!-- OSSRH (Maven Central Staging) -->

    <repositories>
        <repository>
            <id>ossrh</id>
            <url>https://s01.oss.sonatype.org/content/repositories/snapshots</url>
            <releases>
                <enabled>false</enabled>
            </releases>
            <snapshots>
                <enabled>true</enabled>
            </snapshots>
        </repository>
        <repository>
            <snapshots>
                <enabled>false</enabled>
            </snapshots>
            <id>central</id>
            <name>Maven Central</name>
            <url>https://repo1.maven.org/maven2</url>
        </repository>
    </repositories>

    <!-- Source Code -->

    <scm>
        <connection>scm:git:https://Telenav/cactus.git</connection>
        <developerConnection>scm:git:https://Telenav/cactus.git</developerConnection>
        <url>https://Telenav/cactus.git</url>
    </scm>

    <url>https://www.kivakit.org</url>

    <!-- Issue Tracking -->

    <issueManagement>
        <system>GitHub</system>
        <url>https://github.com/Telenav/cactus/issues</url>
    </issueManagement>

    <inceptionYear>2021</inceptionYear>

    <organization>
        <name>Telenav</name>
        <url>https://www.telenav.com</url>
    </organization>

    <!-- Contributors -->

    <developers>

        <developer>

            <id>jonathan</id>
            <name>Jonathan Locke (Luo Shibo)</name>
            <email>jonathanl@telenav.com</email>
            <organization>Telenav</organization>
            <organizationUrl>https://www.telenav.com/</organizationUrl>
            <roles>
                <role>lead</role>
                <role>administrator</role>
            </roles>

        </developer>

        <developer>

            <id>haifeng</id>
            <name>Haifeng Zhu</name>
            <email>hfzhu@telenav.com</email>
            <organization>Telenav</organization>
            <organizationUrl>https://www.telenav.com/</organizationUrl>
            <roles>
                <role>developer</role>
                <role>administrator</role>
            </roles>

        </developer>

    </developers>

</project><|MERGE_RESOLUTION|>--- conflicted
+++ resolved
@@ -49,16 +49,10 @@
         <module>cactus-metadata</module>
         <module>cactus-maven-model</module>
         <module>cactus-maven-plugin</module>
-<<<<<<< HEAD
-        <module>mavenlog</module>
-        <module>git</module>
-        <module>cli</module>
-        <module>graph</module>
-=======
         <module>cactus-maven-log</module>
         <module>cactus-git</module>
         <module>cactus-cli</module>
->>>>>>> 6e251c7d
+        <module>graph</module>
     </modules>
 
     <!-- Properties -->
