--- conflicted
+++ resolved
@@ -209,15 +209,9 @@
         public AwaitableCompletionStage<Boolean> onProcessStarted(
                 Supplier<String> description, ProcessControl<String, String> process)
         {
-<<<<<<< HEAD
             // Note:  This really needs to be thenApplyAsync(), or you sometimes get
             // immediately called back before the process has *started*.
             return completionStageForProcess(process).thenApply(result ->
-=======
-            stderr = new OutputReader(process.getErrorStream()).start();
-            stdout = new OutputReader(process.getInputStream()).start();
-            return completionStageForProcess(process).thenApply(proc ->
->>>>>>> 7cbd16c0
             {
                 log.debug(() ->
                 {
