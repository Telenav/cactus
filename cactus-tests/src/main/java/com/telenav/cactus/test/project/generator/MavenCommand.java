--- conflicted
+++ resolved
@@ -23,14 +23,11 @@
 import com.telenav.cactus.cli.ProcessResultConverter;
 import com.telenav.cactus.cli.nuprocess.ProcessControl;
 import com.telenav.cactus.maven.log.BuildLog;
-<<<<<<< HEAD
-=======
 import com.telenav.cactus.util.PathUtils;
 import java.io.BufferedReader;
 import java.io.IOException;
 import java.io.InputStream;
 import java.io.InputStreamReader;
->>>>>>> 88c451b5
 import java.nio.file.Path;
 import java.nio.file.Paths;
 import java.util.List;
@@ -85,7 +82,7 @@
     }
 
     @Override
-    protected void onLaunch(ProcessControl proc)
+    protected void onLaunch(ProcessControl<String, String> proc)
     {
         if (DEBUG.get())
         {
