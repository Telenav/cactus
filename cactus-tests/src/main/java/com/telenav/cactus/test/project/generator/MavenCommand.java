////////////////////////////////////////////////////////////////////////////////////////////////////////////////////////
//
// © 2011-2022 Telenav, Inc.
//
// Licensed under the Apache License, Version 2.0 (the "License");
// you may not use this file except in compliance with the License.
// You may obtain a copy of the License at
//
// https://www.apache.org/licenses/LICENSE-2.0
//
// Unless required by applicable law or agreed to in writing, software
// distributed under the License is distributed on an "AS IS" BASIS,
// WITHOUT WARRANTIES OR CONDITIONS OF ANY KIND, either express or implied.
// See the License for the specific language governing permissions and
// limitations under the License.
//
////////////////////////////////////////////////////////////////////////////////////////////////////////////////////////
package com.telenav.cactus.test.project.generator;

import com.mastfrog.concurrent.future.AwaitableCompletionStage;
import com.mastfrog.function.throwing.ThrowingRunnable;
import com.telenav.cactus.cli.CliCommand;
import com.telenav.cactus.cli.ProcessResultConverter;
import com.telenav.cactus.process.ProcessControl;
import com.telenav.cactus.maven.log.BuildLog;
import com.telenav.cactus.util.PathUtils;
import java.io.BufferedReader;
import java.io.IOException;
import java.io.InputStream;
import java.io.InputStreamReader;
import java.nio.file.Path;
import java.nio.file.Paths;
import java.util.List;
import java.util.Optional;
import java.util.concurrent.CopyOnWriteArrayList;
import java.util.function.IntPredicate;
import java.util.function.Supplier;

import static com.mastfrog.util.preconditions.Checks.notNull;
import static com.telenav.cactus.cli.CliCommand.completionStageForProcess;
import static com.telenav.cactus.cli.ProcessResultConverter.exitCodeIsZero;
import static java.lang.System.getenv;
import static java.lang.ThreadLocal.withInitial;
import static java.nio.file.Files.exists;
import static java.nio.file.Files.isExecutable;
import static java.util.Arrays.asList;

/**
 *
 * @author Tim Boudreau
 */
public final class MavenCommand extends CliCommand<Boolean>
{
    private static String maven;
    private final BuildLog log;
    private final String[] args;
    private final Path dir;

    public MavenCommand(Path dir, String... args)
    {
        super(mvn(), converter(BuildLog.get().child(findLogName(args))));
        log = BuildLog.get().child(findLogName(args));
        this.dir = notNull("dir", dir);
        this.args = args;
    }

    private static String findLogName(String... args)
    {
        // Take the name from the maven task
        String s = args[args.length - 1];
        int ix = s.lastIndexOf(':');
        if (ix >= 0)
        {
            s = s.substring(ix + 1);
        }
        return s;
    }

    @Override
    protected Optional<Path> workingDirectory()
    {
        return Optional.of(dir);
    }

    @Override
    protected void onLaunch(ProcessControl<String, String> proc)
    {
        if (DEBUG.get())
        {
            System.out.println(this);
        }
        log.debug(() -> "Run maven: " + this + " gets process " + proc);
    }

    private static String mvn()
    {
        if (maven != null)
        {
            return maven;
        }
        String pth = getenv("M2_HOME");
        if (pth != null)
        {
            Path bin = Paths.get(pth, "bin/mvn");
            if (exists(bin) && isExecutable(bin))
            {
                maven = bin.toString();
            }
        }
        if (maven == null)
        {
            maven = PathUtils.findExecutable("mvn").map(mvn -> mvn.toString())
                    .orElse("mvn");
        }
        System.out.println("Maven location is " + maven);
        return maven;
    }

    @Override
    protected void configureArguments(List<String> list)
    {
        if (DEBUG.get())
        {
            list.add("-Dorg.slf4j.simpleLogger.defaultLogLevel=debug");
        }
        list.add("--no-transfer-progress");
        list.add("--batch-mode");
        list.addAll(asList(args));
    }

    static ProcessResultConverter<Boolean> converter(BuildLog log)
    {
        return DEBUG.get()
               ? new DebugProcessResultConverter(log)
               : exitCodeIsZero();
    }

    private static final ThreadLocal<Boolean> DEBUG
            = withInitial(() -> false);

    // We do want a thread-safe list, because we will be adding to the
    // list from the process callback thread, not the thread that will try
    // to fetch and use the output
    private static final ThreadLocal<List<String>> OUTPUT
            = ThreadLocal.withInitial(CopyOnWriteArrayList::new);

    /**
     * If in the closure of a call to debug(), stdout of each maven call is
     * saved, and the output of tasks called within that closure can be obtained
     * here (0 is the most recently run task).
     *
     * @param index
     * @return
     */
    public static String debugOutput(int index)
    {
        List<String> list = OUTPUT.get();
        if (index >= 0 && index < list.size())
        {
            return list.get(index);
        }
        return null;
    }

    /**
     * Any MavenCommands instantiated within the passed lambda will use an
     * alternate output converter which saves output so it can be retrieved from
     * debugOutput(), and may be logged.
     *
     * @param run A runnable
     */
    public static void debug(ThrowingRunnable run)
    {
        boolean old = DEBUG.get();
        try
        {
            DEBUG.set(true);
            run.toNonThrowing().run();
        }
        finally
        {
            DEBUG.set(old);
            OUTPUT.get().clear();
        }
    }

    static final class DebugProcessResultConverter implements
            ProcessResultConverter<Boolean>
    {
        final IntPredicate exitCodeTest;
        private final BuildLog log;
        // Need to grab this on the originating thread - we will be on a
        // background thread when we require the output
        private final List<String> appendOutputTo = OUTPUT.get();

        DebugProcessResultConverter(IntPredicate exitCodeTest)
        {
            this.exitCodeTest = exitCodeTest;
            this.log = BuildLog.get();
        }

        DebugProcessResultConverter(BuildLog log)
        {
            this.exitCodeTest = code -> code == 0;
            this.log = log;
        }

        @Override
        public AwaitableCompletionStage<Boolean> onProcessStarted(
                Supplier<String> description,
                ProcessControl<String, String> process)
        {
<<<<<<< HEAD
            stderr = new OutputReader(process.getErrorStream()).start();
            stdout = new OutputReader(process.getInputStream()).start();
            return completionStageForProcess(process).thenApply(proc ->
=======
            // Note:  This really needs to be thenApplyAsync(), or you sometimes get
            // immediately called back before the process has *started*.
            return completionStageForProcess(process).thenApply(result ->
>>>>>>> 9f38d720
            {
                log.debug(()
                        -> "exit " + result.exitValue() + ":\n" + result
                        .standardOutput() + "\n"
                        + (result.exitValue() != 0
                           ? result.standardError()
                           : "")
                );
                String out = result.standardOutput();
                log.debug(() -> out);
                appendOutputTo.add(0, out);
                log.debug(() -> result.standardError());
                System.out.println("OUTPUT:\n" + out);
                System.out.println("ERR:\n" + result.standardError());
                System.out.println("EXIT " + result.exitValue());

                return exitCodeTest.test(result.exitValue());
            });
        }

    }
}<|MERGE_RESOLUTION|>--- conflicted
+++ resolved
@@ -210,15 +210,9 @@
                 Supplier<String> description,
                 ProcessControl<String, String> process)
         {
-<<<<<<< HEAD
-            stderr = new OutputReader(process.getErrorStream()).start();
-            stdout = new OutputReader(process.getInputStream()).start();
-            return completionStageForProcess(process).thenApply(proc ->
-=======
             // Note:  This really needs to be thenApplyAsync(), or you sometimes get
             // immediately called back before the process has *started*.
             return completionStageForProcess(process).thenApply(result ->
->>>>>>> 9f38d720
             {
                 log.debug(()
                         -> "exit " + result.exitValue() + ":\n" + result
