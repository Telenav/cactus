--- conflicted
+++ resolved
@@ -16,13 +16,8 @@
 
     <parent>
         <groupId>com.telenav.cactus</groupId>
-<<<<<<< HEAD
-        <artifactId>cactus-build</artifactId>
+        <artifactId>cactus-build-superpom</artifactId>
         <version>1.4.4</version>
-=======
-        <artifactId>cactus-build-superpom</artifactId>
-        <version>1.4.3</version>
->>>>>>> 0d7836ba
         <relativePath/>
     </parent>
 
