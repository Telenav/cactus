<?xml version="1.0" encoding="UTF-8"?>
<!--
/////////////////////////////////////////////////////////////////////////////////////////////////////////////////
//
// © 2011-2022 Telenav, Inc.
// Licensed under Apache License, Version 2.0
//
/////////////////////////////////////////////////////////////////////////////////////////////////////////////////
-->

<project
     xmlns="http://maven.apache.org/POM/4.0.0"
     xmlns:xsi="http://www.w3.org/2001/XMLSchema-instance"
     xsi:schemaLocation="http://maven.apache.org/POM/4.0.0 http://maven.apache.org/xsd/maven-4.0.0.xsd">

    <modelVersion>4.0.0</modelVersion>

    <parent>
        <groupId>com.telenav.cactus</groupId>
        <artifactId>cactus-build</artifactId>
<<<<<<< HEAD
        <version>1.4.0</version>
        <relativePath>../pom.xml</relativePath>
=======
        <version>1.5.1-SNAPSHOT</version>
>>>>>>> 4b6d034e
    </parent>

    <artifactId>cactus-build-metadata</artifactId>
<<<<<<< HEAD
    <description>
        The cactus-build-metadata project generates build metadata consumed by
        KivaKit and other projects.
    </description>
=======
    <version>1.5.1-SNAPSHOT</version>

    <description>The cactus-build-metadata project generates build metadata consumed by KivaKit and other projects.</description>
>>>>>>> 4b6d034e

    <build>
        <plugins>

            <!-- Create Executable JAR -->

            <plugin>

                <groupId>org.apache.maven.plugins</groupId>
                <artifactId>maven-shade-plugin</artifactId>
                <version>${maven-shade-plugin.version}</version>
                <executions>
                    <execution>
                        <phase>package</phase>
                        <goals>
                            <goal>shade</goal>
                        </goals>

                        <configuration>

                            <finalName>cactus-build-metadata-${project.version}</finalName>
                            <minimizeJar>false</minimizeJar>
                            <transformers>
                                <transformer
                                     implementation="org.apache.maven.plugins.shade.resource.ManifestResourceTransformer">
                                    <mainClass>com.telenav.cactus.build.metadata.BuildMetadataUpdater</mainClass>
                                </transformer>
                            </transformers>
                            <filters>
                                <filter>
                                    <artifact>*:*</artifact>
                                    <excludes>
                                        <exclude>module-info.class</exclude>
                                    </excludes>
                                </filter>
                            </filters>
                            <artifactSet>
                                <includes>
                                    <include>*:*</include>
                                </includes>
                            </artifactSet>

                        </configuration>

                    </execution>
                </executions>

            </plugin>

            <!-- Create Build Metadata -->

            <plugin>

                <groupId>org.apache.maven.plugins</groupId>
                <artifactId>maven-antrun-plugin</artifactId>
                <version>3.0.0</version>
                <executions>

                    <execution>

                        <id>project-metadata</id>
                        <phase>validate</phase>
                        <configuration>

                            <target
                                 name="build-metadata">

                                <property
                                     name="project.groupId"
                                     value="${project.groupId}"/>
                                <property
                                     name="project.artifactId"
                                     value="${project.artifactId}"/>
                                <property
                                     name="project.version"
                                     value="${project.version}"/>
                                <property
                                     name="project.name"
                                     value="${project.name}"/>
                                <condition
                                     property="source.exists">
                                    <available
                                         file="src"
                                         type="dir"/>
                                </condition>
                                <taskdef
                                     classpathref="maven.plugin.classpath"
                                     resource="net/sf/antcontrib/antcontrib.properties"/>
                                <if>
                                    <equals
                                         arg1="${source.exists}"
                                         arg2="true"/>
                                    <then>
                                        <echo
                                             file="src/main/java/project.properties">
                                            project-name = ${project.name}${line.separator}project-version
                                            = ${project.version}${line.separator}project-group-id
                                            = ${project.groupId}${line.separator}project-artifact-id
                                            = ${project.artifactId}
                                        </echo>
                                    </then>
                                    <else>
                                        <echo
                                             file="${project.basedir}/project.properties">
                                            project-name = ${project.name}${line.separator}project-version
                                            = ${project.version}${line.separator}project-group-id
                                            = ${project.groupId}${line.separator}project-artifact-id
                                            = ${project.artifactId}
                                        </echo>
                                    </else>
                                </if>

                            </target>

                        </configuration>
                        <goals>
                            <goal>run</goal>
                        </goals>

                    </execution>

                </executions>
                <dependencies>
                    <dependency>
                        <groupId>ant-contrib</groupId>
                        <artifactId>ant-contrib</artifactId>
                        <version>20020829</version>
                    </dependency>
                </dependencies>

            </plugin>

        </plugins>

    </build>

</project>
<|MERGE_RESOLUTION|>--- conflicted
+++ resolved
@@ -1,50 +1,40 @@
 <?xml version="1.0" encoding="UTF-8"?>
 <!--
-/////////////////////////////////////////////////////////////////////////////////////////////////////////////////
-//
-// © 2011-2022 Telenav, Inc.
-// Licensed under Apache License, Version 2.0
-//
-/////////////////////////////////////////////////////////////////////////////////////////////////////////////////
--->
+ /////////////////////////////////////////////////////////////////////////////////////////////////////////////////
+ //
+ // © 2011-2022 Telenav, Inc.
+ // Licensed under Apache License, Version 2.0
+ //
+ /////////////////////////////////////////////////////////////////////////////////////////////////////////////////
+ -->
 
 <project
-     xmlns="http://maven.apache.org/POM/4.0.0"
-     xmlns:xsi="http://www.w3.org/2001/XMLSchema-instance"
-     xsi:schemaLocation="http://maven.apache.org/POM/4.0.0 http://maven.apache.org/xsd/maven-4.0.0.xsd">
-
+    xmlns="http://maven.apache.org/POM/4.0.0"
+    xmlns:xsi="http://www.w3.org/2001/XMLSchema-instance"
+    xsi:schemaLocation="http://maven.apache.org/POM/4.0.0 http://maven.apache.org/xsd/maven-4.0.0.xsd">
+    
     <modelVersion>4.0.0</modelVersion>
-
+    
     <parent>
         <groupId>com.telenav.cactus</groupId>
         <artifactId>cactus-build</artifactId>
-<<<<<<< HEAD
         <version>1.4.0</version>
         <relativePath>../pom.xml</relativePath>
-=======
-        <version>1.5.1-SNAPSHOT</version>
->>>>>>> 4b6d034e
     </parent>
-
+    
     <artifactId>cactus-build-metadata</artifactId>
-<<<<<<< HEAD
     <description>
         The cactus-build-metadata project generates build metadata consumed by
         KivaKit and other projects.
     </description>
-=======
-    <version>1.5.1-SNAPSHOT</version>
-
-    <description>The cactus-build-metadata project generates build metadata consumed by KivaKit and other projects.</description>
->>>>>>> 4b6d034e
-
+    
     <build>
         <plugins>
-
+            
             <!-- Create Executable JAR -->
-
+            
             <plugin>
-
+                
                 <groupId>org.apache.maven.plugins</groupId>
                 <artifactId>maven-shade-plugin</artifactId>
                 <version>${maven-shade-plugin.version}</version>
@@ -54,14 +44,14 @@
                         <goals>
                             <goal>shade</goal>
                         </goals>
-
+                        
                         <configuration>
-
+                            
                             <finalName>cactus-build-metadata-${project.version}</finalName>
                             <minimizeJar>false</minimizeJar>
                             <transformers>
                                 <transformer
-                                     implementation="org.apache.maven.plugins.shade.resource.ManifestResourceTransformer">
+                                    implementation="org.apache.maven.plugins.shade.resource.ManifestResourceTransformer">
                                     <mainClass>com.telenav.cactus.build.metadata.BuildMetadataUpdater</mainClass>
                                 </transformer>
                             </transformers>
@@ -78,60 +68,60 @@
                                     <include>*:*</include>
                                 </includes>
                             </artifactSet>
-
+                            
                         </configuration>
-
+                        
                     </execution>
                 </executions>
-
+                
             </plugin>
-
+            
             <!-- Create Build Metadata -->
-
+            
             <plugin>
-
+                
                 <groupId>org.apache.maven.plugins</groupId>
                 <artifactId>maven-antrun-plugin</artifactId>
                 <version>3.0.0</version>
                 <executions>
-
+                    
                     <execution>
-
+                        
                         <id>project-metadata</id>
                         <phase>validate</phase>
                         <configuration>
-
+                            
                             <target
-                                 name="build-metadata">
-
+                                name="build-metadata">
+                                
                                 <property
-                                     name="project.groupId"
-                                     value="${project.groupId}"/>
+                                name="project.groupId"
+                                value="${project.groupId}"/>
                                 <property
-                                     name="project.artifactId"
-                                     value="${project.artifactId}"/>
+                                name="project.artifactId"
+                                value="${project.artifactId}"/>
                                 <property
-                                     name="project.version"
-                                     value="${project.version}"/>
+                                name="project.version"
+                                value="${project.version}"/>
                                 <property
-                                     name="project.name"
-                                     value="${project.name}"/>
+                                name="project.name"
+                                value="${project.name}"/>
                                 <condition
-                                     property="source.exists">
+                                    property="source.exists">
                                     <available
-                                         file="src"
-                                         type="dir"/>
+                                    file="src"
+                                    type="dir"/>
                                 </condition>
                                 <taskdef
-                                     classpathref="maven.plugin.classpath"
-                                     resource="net/sf/antcontrib/antcontrib.properties"/>
+                                classpathref="maven.plugin.classpath"
+                                resource="net/sf/antcontrib/antcontrib.properties"/>
                                 <if>
                                     <equals
-                                         arg1="${source.exists}"
-                                         arg2="true"/>
+                                    arg1="${source.exists}"
+                                    arg2="true"/>
                                     <then>
                                         <echo
-                                             file="src/main/java/project.properties">
+                                            file="src/main/java/project.properties">
                                             project-name = ${project.name}${line.separator}project-version
                                             = ${project.version}${line.separator}project-group-id
                                             = ${project.groupId}${line.separator}project-artifact-id
@@ -140,7 +130,7 @@
                                     </then>
                                     <else>
                                         <echo
-                                             file="${project.basedir}/project.properties">
+                                            file="${project.basedir}/project.properties">
                                             project-name = ${project.name}${line.separator}project-version
                                             = ${project.version}${line.separator}project-group-id
                                             = ${project.groupId}${line.separator}project-artifact-id
@@ -148,16 +138,16 @@
                                         </echo>
                                     </else>
                                 </if>
-
+                                
                             </target>
-
+                            
                         </configuration>
                         <goals>
                             <goal>run</goal>
                         </goals>
-
+                        
                     </execution>
-
+                    
                 </executions>
                 <dependencies>
                     <dependency>
@@ -166,11 +156,11 @@
                         <version>20020829</version>
                     </dependency>
                 </dependencies>
-
+                
             </plugin>
-
+            
         </plugins>
-
+        
     </build>
-
+    
 </project>
