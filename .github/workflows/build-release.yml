#///////////////////////////////////////////////////////////////////////////////////////////////////////////////////////
#
#  © 2022 Telenav, Inc.
#  Licensed under Apache License, Version 2.0
#
#///////////////////////////////////////////////////////////////////////////////////////////////////////////////////////

#
# GitHub action that builds code on push or pull request.
#
defaults:
  run:
    shell: bash

name: "Build Release"

on:
  workflow_dispatch:
  push:
    paths-ignore:
      - 'documentation/**'
      - '**/*.md'
    branches:
      - 'release/**'
  pull_request:
    paths-ignore:
      - 'documentation/**'
      - '**/*.md'
    branches:
      - 'release/**'

jobs:
  build:

    runs-on: ubuntu-latest

    steps:
<<<<<<< HEAD
=======
      - name: Building
        run: curl -X POST https://telenav.zulipchat.com/api/v1/messages -u message-bot@telenav.zulipchat.com:0NKgz2EcIM8Bs2wpEmh67TOApRVk3sF4 --data-urlencode type=stream --data-urlencode to=github-notifications --data-urlencode topic=builds --data-urlencode content="Building $GITHUB_REPOSITORY ($GITHUB_EVENT_NAME $GITHUB_REF_NAME)"

>>>>>>> f3a8e5b6
      - name: Set Up Java
        uses: actions/setup-java@v3
        with:
          java-version: '11'
          distribution: 'temurin'

      - name: Set Up Maven
        uses: stCarolas/setup-maven@v4.3
        with:
          maven-version: 3.8.6

      - name: Configure M2_HOME
        run: echo M2_HOME=$(dirname $(which mvn)) >> $GITHUB_ENV

      - name: Configure Git
        run: cd $GITHUB_WORKSPACE && git config --global user.email "nobody@nowhere.com" && git config --global user.name "Nobody" && git config --global gc.auto 0

      - name: Configure Tmpdir
        run: cd $GITHUB_WORKSPACE && rm -Rf temp && mkdir temp && echo "TMPDIR=$GITHUB_WORKSPACE/temp" >> $GITHUB_ENV

      - name: Set Up Target Branch
        run: echo 'TARGET_BRANCH='$([ "$GITHUB_EVENT_NAME" = "pull_request" ] && echo "$GITHUB_HEAD_REF" || echo "$GITHUB_REF_NAME") >> $GITHUB_ENV

      - name: Set Up Base Branch
        run: echo 'BASE_BRANCH='$([ "$GITHUB_EVENT_NAME" = "pull_request" ] && echo "$GITHUB_BASE_REF" || echo "develop") >> $GITHUB_ENV

      - name: Set Up Target Commit
        run: echo 'TARGET_COMMIT='$([ "$GITHUB_EVENT_NAME" = "pull_request" ] && echo "$GITHUB_REF" || echo "$GITHUB_SHA") >> $GITHUB_ENV
        
      - name: Set Up Checkout Command
        run: echo 'CHECKOUT_COMMAND='$([ "$GITHUB_EVENT_NAME" = "pull_request" ] && echo "git pull --rebase origin $TARGET_COMMIT" || echo "git checkout $TARGET_COMMIT") >> $GITHUB_ENV

      - name: Clone Telenav-Superpoms
        run: cd $GITHUB_WORKSPACE && git clone "https://github.com/Telenav/telenav-superpom.git" -b $BASE_BRANCH

      - name: Clone Cactus
        run: cd $GITHUB_WORKSPACE && git clone "https://github.com/Telenav/cactus.git" -b $BASE_BRANCH

      - name: Fetch All
        run: cd $GITHUB_WORKSPACE/cactus && git fetch --all

      - name: Ensure Merge Commit Is Available Locally
        run: cd $GITHUB_WORKSPACE/cactus && git fetch origin $GITHUB_REF

      - name: Move Project to Target Ref
        run: cd $GITHUB_WORKSPACE/cactus && echo "Run $CHECKOUT_COMMAND" && eval $CHECKOUT_COMMAND

      - name: Configure Maven
        run: mkdir -p $GITHUB_WORKSPACE/cactus/.mvn && echo "-XX:+UseG1GC -Xms2G -Dcactus.debug=true -XX:+UseStringDeduplication --add-opens=java.base/java.util=ALL-UNNAMED --add-opens=java.base/java.lang.reflect=ALL-UNNAMED --add-opens=java.base/java.text=ALL-UNNAMED --add-opens=java.desktop/java.awt.font=ALL-UNNAMED" >> $GITHUB_WORKSPACE/cactus/.mvn/jvm.config

      - name: Build Superpoms
        run: cd $GITHUB_WORKSPACE/telenav-superpom && mvn --no-transfer-progress --batch-mode install

      - name: Build Cactus
        run: cd $GITHUB_WORKSPACE/cactus && mvn --no-transfer-progress --batch-mode install

      - name: Done Building
        run: curl -X POST https://telenav.zulipchat.com/api/v1/messages -u message-bot@telenav.zulipchat.com:0NKgz2EcIM8Bs2wpEmh67TOApRVk3sF4 --data-urlencode type=stream --data-urlencode to=github-notifications --data-urlencode topic=builds --data-urlencode content="Done building $GITHUB_REPOSITORY ($GITHUB_EVENT_NAME $GITHUB_REF_NAME)"

      - name: Build Failed
        if: failure()
        run: curl -X POST https://telenav.zulipchat.com/api/v1/messages -u message-bot@telenav.zulipchat.com:0NKgz2EcIM8Bs2wpEmh67TOApRVk3sF4 --data-urlencode type=stream --data-urlencode to=github-notifications --data-urlencode topic=build-failures --data-urlencode content="Build of $GITHUB_REPOSITORY ($GITHUB_EVENT_NAME $GITHUB_REF_NAME) failed"<|MERGE_RESOLUTION|>--- conflicted
+++ resolved
@@ -35,12 +35,9 @@
     runs-on: ubuntu-latest
 
     steps:
-<<<<<<< HEAD
-=======
       - name: Building
         run: curl -X POST https://telenav.zulipchat.com/api/v1/messages -u message-bot@telenav.zulipchat.com:0NKgz2EcIM8Bs2wpEmh67TOApRVk3sF4 --data-urlencode type=stream --data-urlencode to=github-notifications --data-urlencode topic=builds --data-urlencode content="Building $GITHUB_REPOSITORY ($GITHUB_EVENT_NAME $GITHUB_REF_NAME)"
 
->>>>>>> f3a8e5b6
       - name: Set Up Java
         uses: actions/setup-java@v3
         with:
